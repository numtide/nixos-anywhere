--- conflicted
+++ resolved
@@ -23,9 +23,7 @@
   }
   provisioner "local-exec" {
     environment = merge({
-<<<<<<< HEAD
       ARGUMENTS = local.arguments
-=======
       SSH_PRIVATE_KEY = var.ssh_private_key
       SSH_PASS = var.target_pass
       stop_after_disko = var.stop_after_disko
@@ -40,7 +38,6 @@
       no_reboot = var.no_reboot
       build_on_remote = var.build_on_remote
       flake = var.flake
->>>>>>> 01740749
     }, var.extra_environment)
     command = "${path.module}/run-nixos-anywhere.sh ${join(" ", local.disk_encryption_key_scripts)}"
     quiet   = var.debug_logging
